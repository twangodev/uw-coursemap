--- conflicted
+++ resolved
@@ -30,15 +30,10 @@
 
     let courseIdentifier = $derived($page.params.courseIdentifier);
 
-<<<<<<< HEAD
-    let course = writable<Course | null>(null);
-    let instructors: FullInstructorInformation[] = [];
-    let terms: Terms;
-    let currentCourseIdentifier: string | null = null;
-=======
     let course = writable<Course | null>(null)
     let instructors: FullInstructorInformation[] = $state([])
->>>>>>> 5f9d4aa2
+    let terms: Terms = $state();
+    let currentCourseIdentifier: string | null = null;
 
     const getLatestTermMadgradesData = (course: Course) => {
         let allTerms = Object.keys(course?.madgrades_data?.by_term ?? {}).sort()
@@ -114,52 +109,49 @@
         return `${value.toFixed(2)}%`
     }
 
-<<<<<<< HEAD
-=======
-    let terms: Terms = $state()
-
->>>>>>> 5f9d4aa2
     onMount(async () => {
         let termsData = await apiFetch(`/terms.json`)
         terms = await termsData.json()
     })
 
-    $: if (courseIdentifier && courseIdentifier !== currentCourseIdentifier) {
-        (async () => {
-            currentCourseIdentifier = courseIdentifier; // update the guard variable
-
-            const courseData = await courseReferenceStringToCourse(courseIdentifier);
-            course.set(courseData);
-
-            // Reset the instructors array for the new course data.
-            instructors = [];
-            for (const [name, email] of Object.entries(courseData?.enrollment_data?.instructors ?? {})) {
-                const response = await apiFetch(
-                    `/instructors/${name.replaceAll(' ', '_').replaceAll('/', '_')}.json`
-                );
-                const data: FullInstructorInformation =
-                    response.status === 200
-                        ? await response.json()
-                        : {
-                            name,
-                            email,
-                            credentials: null,
-                            department: null,
-                            official_name: null,
-                            position: null,
-                            rmp_data: null,
-                        };
-                instructors.push(data);
-            }
-
-            // Optionally, sort the instructors.
-            instructors = instructors.toSorted((a, b) => {
-                if (!a.rmp_data?.average_rating) return 1;
-                if (!b.rmp_data?.average_rating) return -1;
-                return b.rmp_data.average_rating - a.rmp_data.average_rating;
-            });
-        })();
-    }
+    $effect(() => {
+        if (courseIdentifier && courseIdentifier !== currentCourseIdentifier) {
+            (async () => {
+                currentCourseIdentifier = courseIdentifier; // update the guard variable
+
+                const courseData = await courseReferenceStringToCourse(courseIdentifier);
+                course.set(courseData);
+
+                // Reset the instructors array for the new course data.
+                instructors = [];
+                for (const [name, email] of Object.entries(courseData?.enrollment_data?.instructors ?? {})) {
+                    const response = await apiFetch(
+                        `/instructors/${name.replaceAll(' ', '_').replaceAll('/', '_')}.json`
+                    );
+                    const data: FullInstructorInformation =
+                        response.status === 200
+                            ? await response.json()
+                            : {
+                                name,
+                                email,
+                                credentials: null,
+                                department: null,
+                                official_name: null,
+                                position: null,
+                                rmp_data: null,
+                            };
+                    instructors.push(data);
+                }
+
+                // Optionally, sort the instructors.
+                instructors = instructors.toSorted((a, b) => {
+                    if (!a.rmp_data?.average_rating) return 1;
+                    if (!b.rmp_data?.average_rating) return -1;
+                    return b.rmp_data.average_rating - a.rmp_data.average_rating;
+                });
+
+            })();
+    }})
 </script>
 
 <ContentWrapper>
