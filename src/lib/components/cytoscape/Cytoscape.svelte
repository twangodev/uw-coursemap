<script lang="ts">
<<<<<<< HEAD
    import {onMount} from "svelte";
    import cytoscape, {type LayoutOptions, type Position, type StylesheetStyle} from "cytoscape";
=======
    import cytoscape, {type StylesheetStyle} from "cytoscape";
>>>>>>> 5133ffeb
    import cytoscapeFcose from "cytoscape-fcose"
    import tippy from "tippy.js";
    import cytoscapePopper from "cytoscape-popper";
    import {Button} from "$lib/components/ui/button";
    import {LockKeyhole, LockKeyholeOpen, LucideFullscreen, LucideMinus, LucidePlus} from "lucide-svelte";
    import {Progress} from "$lib/components/ui/progress";
    import {cn} from "$lib/utils.ts";
    import {type Course, courseReferenceToString, sanitizeCourseToReferenceString} from "$lib/types/course.ts";
    import {writable} from "svelte/store";
    import {Skeleton} from "$lib/components/ui/skeleton";
    import {Separator} from "$lib/components/ui/separator";
    import {Root, SheetContent, SheetDescription, SheetHeader, SheetTitle} from "$lib/components/ui/sheet";
    import ArrowUpRight from "lucide-svelte/icons/arrow-up-right";
    import {ScrollArea} from "$lib/components/ui/scroll-area";
    import InstructorPreview from "$lib/components/instructor-preview/InstructorPreview.svelte";
    import {apiFetch} from "$lib/api.ts";
    import {Tooltip, TooltipContent, TooltipProvider, TooltipTrigger} from "../ui/tooltip";
<<<<<<< HEAD
    import ELK, { type ElkNode } from 'elkjs/lib/elk.bundled.js'
=======
    import {page} from "$app/state";
    import {pushState} from "$app/navigation";

    let focus = $derived(page.url.searchParams.get('focus'));
>>>>>>> 5133ffeb

    interface Props {
        url: string;
        styleUrl: string;
    }

    let { url, styleUrl }: Props = $props();
    let sheetOpen = writable(false);

    function getNonCompoundNodes() {
        return cy?.nodes().filter(function (node) {
            return node.data('type') !== 'compound';
        });
    }

    function highlightPath(node: cytoscape.NodeSingular) {
        if (node.data('type') === 'compound') {
            return;
        }

        const incomingNodes = node.predecessors('node').union(node);
        const incomingEdges = node.predecessors('edge');

        const outgoingNodes = node.outgoers('node').union(node);
        const outgoingEdges = node.outgoers('edge');

        const highlightedNodes = incomingNodes.union(outgoingNodes);
        const highlightedEdges = incomingEdges.union(outgoingEdges);

        highlightedNodes.addClass('highlighted-nodes');
        highlightedEdges.addClass('highlighted-edges');

        const nonCompoundNodes = getNonCompoundNodes();

        const fadeNodes = nonCompoundNodes?.difference(highlightedNodes);
        const fadeEdges = cy?.edges().difference(highlightedEdges);
        fadeNodes?.addClass('faded');
        fadeEdges?.addClass('faded');
    }

    $effect(() => {
        (async () => {
            if (cy && focus) {
                $sheetOpen = true;
                let response = await apiFetch(`/course/${focus}.json`);
                let course = await response.json();
                $selectedCourse = course

                let id = courseReferenceToString(course.course_reference);
                let node = cy.$id(id)

                cy.zoom({
                    level: 1.5,
                    renderedPosition: node.renderedPosition()
                });
                cy.zoom(1.5);
                cy.center(node);
                clearPath();
                highlightPath(node);
            }
        })();
    })

    $effect(() => {
        if (cy && $selectedCourse) {
            let courseId = sanitizeCourseToReferenceString($selectedCourse.course_reference);

            if ($sheetOpen) {
                page.url.searchParams.set('focus', courseId);

            } else {
                page.url.searchParams.delete('focus');
            }

            pushState(page.url, page.state);
        }
    })

    type StyleData = {
        [parent: string]: string;
    };

    let progress = $state({
        text: "Loading Graph...",
        number: 10,
    })

    let isFullscreen = false;
    let cy: cytoscape.Core | undefined = $state()

    const toggleFullscreen = () => {
        if (!isFullscreen) {
            let element = document.getElementById('cy-container');
            element?.requestFullscreen();
        } else {
            document.exitFullscreen();
        }
        isFullscreen = !isFullscreen;
    };

    const zoomIn = () => {
        cy?.zoom(cy.zoom() + 0.1);
    };

    const zoomOut = () => {
        cy?.zoom(cy.zoom() - 0.1);
    };

    let elementsAreDraggable = $state(false);
    const toggleDraggableElements = () => {
        elementsAreDraggable = !elementsAreDraggable;
    }

    const isDesktop = () => window.matchMedia('(min-width: 768px)').matches;

    let selectedCourse = writable<Course | null>(null);

    async function fetchCourse(courseId: string) {
        let response = await apiFetch(`/course/${courseId.replaceAll(" ", "_").replaceAll("/", "_")}.json`);
        $selectedCourse = await response.json();
    }

    function tippyFactory(ref: any, content: any) {
        // Since tippy constructor requires DOM element/elements, create a placeholder
        const dummyDomEle = document.createElement('div');

        return tippy(dummyDomEle, {
            getReferenceClientRect: ref.getBoundingClientRect,
            trigger: 'manual', // mandatory
            content: content,
            arrow: true,
            placement: 'bottom',
            hideOnClick: true,
            sticky: "reference",
            interactive: true,
            appendTo: document.body // or append dummyDomEle to document.body
        })
    }

    let myTip: any;

    function setTip(newTip: any) {
        myTip?.destroy();
        myTip = newTip;
    }

    function clearPath() {
        cy?.nodes().removeClass('highlighted-nodes');
        cy?.elements().removeClass('faded');
        cy?.edges().removeClass('highlighted-edges');
        myTip?.destroy();
    }

    const loadGraph = async () => {

        progress = {
            text: "Fetching Graph Data...",
            number: 25,
        }

        let response = await fetch(url);
        let courseData = await response.json();
        courseData.forEach((item: any) => {
            item['pannable'] = true;
        });

        progress = {
            text: "Styling Graph...",
            number: 50,
        }

        let styleResponse = await fetch(styleUrl);
        let styleData: StyleData[] = await styleResponse.json();

        let cytoscapeStyles: StylesheetStyle[] = [
            {
                selector: 'node',
                style: {
                    'label': 'data(id)',
                    'text-valign': 'center',
                    'text-halign': 'center',
                    'background-color': '#757575',
                }
            },
            {
                selector: '.highlighted-nodes',
                style: {
                    'border-width': 1,
                    'border-color': '#000',
                    'border-style': 'solid',
                }
            },
            {
                selector: '.faded',
                style: {
                    'opacity': 0.25,
                    'text-opacity': 0.25,
                }
            },
            {
                selector: '*',
                style: {
                    'transition-property': 'opacity',
                    'transition-duration': 0.2,
                }
            },
            {
                selector: 'node[type="compound"]',
                style: {
                    'text-valign': 'top',
                    'border-width': 0,
                    'background-opacity': 0,
                    label: '',
                }
            },
            {
                selector: 'edge',
                style: {
                    'width': 1,
                    'line-color': '#000',
                    'curve-style': 'straight',
                    'target-arrow-color': '#000',
                    'target-arrow-shape': 'triangle',
                    'source-distance-from-node': 5,
                    'target-distance-from-node': 5,
                    'text-wrap': 'wrap',
                    'font-size': 10,
                }
            },
            {
                selector: '.highlighted-edges',
                style: {
                    'width': 2,
                }
            },
            {
                selector: '.no-overlay',
                style: {
                    'overlay-padding': 0,
                    'overlay-opacity': 0,
                }
            }
        ]

        const styles = styleData.map(item => {
            const [parent, color] = Object.entries(item)[0];
            return {
                selector: `node[parent="${parent}"]`,
                style: {
                    'background-color': color,
                },
            };
        });

        cytoscapeStyles = cytoscapeStyles.concat(styles);

        progress = {
            text: "Loading Layout...",
            number: 55,
        }

        // cytoscape.use(cytoscapeFcose);

        progress = {
            text: "Loading Tooltips...",
            number: 60,
        };

        cytoscape.use(cytoscapePopper(tippyFactory));

        progress = {
            text: "Rendering Graph...",
            number: 65,
        };

        const elk = new ELK()
        const newLayout = {
            id: "root",
            layoutOptions: { 'elk.algorithm': 'layered' },
            children: (courseData.filter((item: any) => !("source" in item.data))).map((node: {data: {description: string, id: string, parent: string}}) => {
                return {
                    id: node.data.id,
                    width: node.data.id.length * 15,
                    height: 50 
                }
            }),
            edges: (courseData.filter((item: any) => ("source" in item.data))).map((node: {data: {source: string, target: string}}) => {
                return {
                    id: node.data.source + "-" + node.data.target,
                    sources: [node.data.source],
                    targets: [node.data.target],
                }
            })
        }
        const nodePos = await elk.layout(newLayout)
        let newCytoscapeLayout: LayoutOptions = {
            name: 'preset',

            positions: Object.fromEntries(
                nodePos.children!.map((child) => [child.id, { x: child.x === undefined ? 0 : child.x, y: child.y === undefined ? 0 : child.y }])
            ),            // (id: string) => {
            //     let ele = nodePos.children!.filter(child => child.id === id)[0]
            //     return {
            //         x: ele.x,
            //         y: ele.y
            //     }
            // }, // map of (node id) => (position obj); or function(node){ return somPos; }
            zoom: undefined, // the zoom level to set (prob want fit = false if set)
            pan: undefined, // the pan level to set (prob want fit = false if set)
            fit: true, // whether to fit to viewport
            padding: 30, // padding on fit
            // fixedNodeConstraint: [
            //     {
            //         nodeId: '300',
            //         position: {x: -100, y: 0}
            //     },
            //     {
            //         nodeId: '400',
            //         position: {x: 100, y: 0}
            //     }
            // ],
            // alignmentConstraint: {
            //     vertical: [],
            //     horizontal: [
            //         ['221', '222'],
            //         ['300', '400']
            //     ]
            // },
            // relativePlacementConstraint: [
            //     {left: '200', right: '300', gap: 100},
            //     {left: '221', right: '222', gap: 200},
            // ]
        }

        progress = {
            text: "Graph Loaded",
            number: 99,
        }

        cy = cytoscape({
            container: document.getElementById('cy'),
            elements: courseData,
            style: cytoscapeStyles,
            layout: newCytoscapeLayout,
            minZoom: 0.01,
            maxZoom: 2,
            motionBlur: true,
        });

        cy.on('mouseover', 'node', function (event) {
            const targetNode = event.target;
            if (elementsAreDraggable) {
                targetNode.removeClass('no-overlay');
                targetNode.unpanify();
            } else {
                targetNode.addClass('no-overlay');
                targetNode.panify();
            }
            highlightPath(targetNode);
        });

        cy.on('mouseout', 'node', function (event) {
            clearPath();
        });

        cy.on('tap', 'node', async function (event) {
            const targetNode = event.target;
            if (targetNode?.data('type') === 'compound') {
                return;
            }

            if (isDesktop()) {
                $selectedCourse = null;
                $sheetOpen = true;

                fetchCourse(targetNode.id()).then(() => {
                });
                return;
            }

            let tip = targetNode.popper({
                content: () => {
                    let div = document.createElement('div');
                    div.innerHTML = `
                        <div class="bg-black text-white p-2 rounded-lg">
                            <h1 class="text-lg font-semibold">${targetNode.id()}</h1>
                            <p class="text-sm">${targetNode.data('description')}</p>
                        </div>
                    `;
                    return div;
                },
            });
            tip.show();

            setTip(tip);
        });

        progress = {
            text: "Graph Loaded",
            number: 100,
        }




    };

    $effect(() => {
        if (url && styleUrl) {
            loadGraph()
        }
    });

</script>
<div class="relative grow" id="cy-container">
    <div class={cn("absolute inset-0 flex flex-col justify-center items-center space-y-4 transition-opacity", progress.number === 100 ? "opacity-0" : "")}>
        <p class="text-lg font-semibold">{progress.text}</p>
        <Progress class="w-[80%] md:w-[75%] lg:w-[30%]" value={progress.number}/>
    </div> <div id="cy" class={cn("w-full h-full transition-opacity", progress.number !== 100 ? "opacity-0" : "")}></div>

    <div class="absolute bottom-4 right-4 flex flex-col space-y-2">
        <TooltipProvider>
            <Tooltip>
                <TooltipTrigger>
                    <Button size="sm" variant="outline" class="h-8 w-8 px-0" onclick={toggleDraggableElements}>
                        {#if elementsAreDraggable}
                            <LockKeyholeOpen class="h-5 w-5" />
                        {:else}
                            <LockKeyhole class="h-5 w-5"/>
                        {/if}
                    </Button>
                </TooltipTrigger>
                <TooltipContent>
                    {#if elementsAreDraggable}
                        Lock Elements
                    {:else}
                        Unlock Elements
                    {/if}
                </TooltipContent>
            </Tooltip>
        </TooltipProvider>

        <Button size="sm" variant="outline" class="h-8 w-8 px-0" onclick={zoomIn}>
            <LucidePlus class="h-5 w-5"/>
        </Button>
        <!-- Zoom Out Button -->
        <Button  size="sm" variant="outline" class="h-8 w-8 px-0" onclick={zoomOut}>
            <LucideMinus class="h-5 w-5"/>
        </Button>

        <Button  size="sm" variant="outline" class="h-8 w-8 px-0" onclick={toggleFullscreen}>
            <LucideFullscreen class="h-5 w-5"/>
        </Button>
    </div>
</div>

<Root bind:open={$sheetOpen}>
    <SheetContent class="flex flex-col h-full">
        <SheetHeader class="sticky">
            <SheetTitle class="text-2xl">
                {#if $selectedCourse}
                    {courseReferenceToString($selectedCourse.course_reference)}
                {:else}
                    <Skeleton class="h-6 w-9/12"/>
                {/if}
            </SheetTitle>
        </SheetHeader>
        <ScrollArea class="flex-1 overflow-y-auto mr-1">
            <div class="font-semibold">
                {#if $selectedCourse}
                    {$selectedCourse.course_title}
                {:else}
                    <Skeleton class="h-5 w-6/12"/>
                {/if}
            </div>
            <Separator class="my-1"/>
            <SheetDescription>
                {#if $selectedCourse}
                    {$selectedCourse.description}
                {:else}
                    <Skeleton class="h-5 w-6/12"/>
                {/if}
            </SheetDescription>
            {#if $selectedCourse}
                {#each Object.entries($selectedCourse?.enrollment_data?.instructors ?? {}) as [name, email], index}
                    {#if index === 0}
                        <div class="font-semibold mt-2">INSTRUCTORS</div>
                        <Separator class="my-1" />
                    {/if}
                    <InstructorPreview instructor={{
                        name: name,
                        email: email,
                        credentials: null,
                        rmp_data: null,
                        department: null,
                        official_name: null,
                        position: null
                    }}/>
                {/each}
            {/if}
        </ScrollArea>
        {#if $selectedCourse}
            <Button class="sticky bottom-0" href="/courses/{sanitizeCourseToReferenceString($selectedCourse.course_reference)}" target="_blank">
                View Course Page
                <ArrowUpRight class="h-4 w-4"/>
            </Button>
        {/if}
    </SheetContent>
</Root><|MERGE_RESOLUTION|>--- conflicted
+++ resolved
@@ -1,10 +1,6 @@
 <script lang="ts">
-<<<<<<< HEAD
     import {onMount} from "svelte";
     import cytoscape, {type LayoutOptions, type Position, type StylesheetStyle} from "cytoscape";
-=======
-    import cytoscape, {type StylesheetStyle} from "cytoscape";
->>>>>>> 5133ffeb
     import cytoscapeFcose from "cytoscape-fcose"
     import tippy from "tippy.js";
     import cytoscapePopper from "cytoscape-popper";
@@ -22,14 +18,11 @@
     import InstructorPreview from "$lib/components/instructor-preview/InstructorPreview.svelte";
     import {apiFetch} from "$lib/api.ts";
     import {Tooltip, TooltipContent, TooltipProvider, TooltipTrigger} from "../ui/tooltip";
-<<<<<<< HEAD
     import ELK, { type ElkNode } from 'elkjs/lib/elk.bundled.js'
-=======
     import {page} from "$app/state";
     import {pushState} from "$app/navigation";
 
     let focus = $derived(page.url.searchParams.get('focus'));
->>>>>>> 5133ffeb
 
     interface Props {
         url: string;
