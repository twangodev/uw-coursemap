<script lang="ts">
    import {onMount} from "svelte";
    import cytoscape, {type LayoutOptions, type Position, type StylesheetStyle} from "cytoscape";
    import cytoscapeFcose from "cytoscape-fcose"
    import tippy from "tippy.js";
    import cytoscapePopper from "cytoscape-popper";
    import {Button} from "$lib/components/ui/button";
    import {LockKeyhole, LockKeyholeOpen, LucideFullscreen, LucideMinus, LucidePlus} from "lucide-svelte";
    import {Progress} from "$lib/components/ui/progress";
    import {cn} from "$lib/utils.ts";
    import {type Course, courseReferenceToString, sanitizeCourseToReferenceString} from "$lib/types/course.ts";
    import {writable} from "svelte/store";
    import {Skeleton} from "$lib/components/ui/skeleton";
    import {Separator} from "$lib/components/ui/separator";
    import {Root, SheetContent, SheetDescription, SheetHeader, SheetTitle} from "$lib/components/ui/sheet";
    import ArrowUpRight from "lucide-svelte/icons/arrow-up-right";
    import {ScrollArea} from "$lib/components/ui/scroll-area";
    import InstructorPreview from "$lib/components/instructor-preview/InstructorPreview.svelte";
    import {apiFetch} from "$lib/api.ts";
    import {Tooltip, TooltipContent, TooltipProvider, TooltipTrigger} from "../ui/tooltip";
    import ELK, { type ElkNode } from 'elkjs/lib/elk.bundled.js'
    import {page} from "$app/state";
    import {pushState} from "$app/navigation";

    let focus = $derived(page.url.searchParams.get('focus'));

    interface Props {
        url: string;
        styleUrl: string;
    }

    let { url, styleUrl }: Props = $props();
    let sheetOpen = writable(false);

    function getNonCompoundNodes() {
        return cy?.nodes().filter(function (node) {
            return node.data('type') !== 'compound';
        });
    }

    function highlightPath(node: cytoscape.NodeSingular) {
        if (node.data('type') === 'compound') {
            return;
        }

        const incomingNodes = node.predecessors('node').union(node);
        const incomingEdges = node.predecessors('edge');

        const outgoingNodes = node.outgoers('node').union(node);
        const outgoingEdges = node.outgoers('edge');

        const highlightedNodes = incomingNodes.union(outgoingNodes);
        const highlightedEdges = incomingEdges.union(outgoingEdges);

        highlightedNodes.addClass('highlighted-nodes');
        highlightedEdges.addClass('highlighted-edges');

        const nonCompoundNodes = getNonCompoundNodes();

        const fadeNodes = nonCompoundNodes?.difference(highlightedNodes);
        const fadeEdges = cy?.edges().difference(highlightedEdges);
        fadeNodes?.addClass('faded');
        fadeEdges?.addClass('faded');
    }

    $effect(() => {
        (async () => {
            if (cy && focus) {
                $sheetOpen = true;
                let response = await apiFetch(`/course/${focus}.json`);
                let course = await response.json();
                $selectedCourse = course

                let id = courseReferenceToString(course.course_reference);
                let node = cy.$id(id)

                cy.zoom({
                    level: 1.5,
                    renderedPosition: node.renderedPosition()
                });
                cy.zoom(1.5);
                cy.center(node);
                clearPath();
                highlightPath(node);
            }
        })();
    })

    $effect(() => {
        if (cy && $selectedCourse) {
            let courseId = sanitizeCourseToReferenceString($selectedCourse.course_reference);

            if ($sheetOpen) {
                page.url.searchParams.set('focus', courseId);

            } else {
                page.url.searchParams.delete('focus');
            }

            pushState(page.url, page.state);
        }
    })

    type StyleData = {
        [parent: string]: string;
    };

    let progress = $state({
        text: "Loading Graph...",
        number: 10,
    })

    let isFullscreen = false;
    let cy: cytoscape.Core | undefined = $state()

    const toggleFullscreen = () => {
        if (!isFullscreen) {
            let element = document.getElementById('cy-container');
            element?.requestFullscreen();
        } else {
            document.exitFullscreen();
        }
        isFullscreen = !isFullscreen;
    };

    const zoomIn = () => {
        cy?.zoom(cy.zoom() + 0.1);
    };

    const zoomOut = () => {
        cy?.zoom(cy.zoom() - 0.1);
    };

    let elementsAreDraggable = $state(false);
    const toggleDraggableElements = () => {
        elementsAreDraggable = !elementsAreDraggable;
    }

    const isDesktop = () => window.matchMedia('(min-width: 768px)').matches;

    let selectedCourse = writable<Course | null>(null);

    async function fetchCourse(courseId: string) {
        let response = await apiFetch(`/course/${courseId.replaceAll(" ", "_").replaceAll("/", "_")}.json`);
        $selectedCourse = await response.json();
    }

    function tippyFactory(ref: any, content: any) {
        // Since tippy constructor requires DOM element/elements, create a placeholder
        const dummyDomEle = document.createElement('div');

        return tippy(dummyDomEle, {
            getReferenceClientRect: ref.getBoundingClientRect,
            trigger: 'manual', // mandatory
            content: content,
            arrow: true,
            placement: 'bottom',
            hideOnClick: true,
            sticky: "reference",
            interactive: true,
            appendTo: document.body // or append dummyDomEle to document.body
        })
    }

    let myTip: any;

    function setTip(newTip: any) {
        myTip?.destroy();
        myTip = newTip;
    }

    function clearPath() {
        cy?.nodes().removeClass('highlighted-nodes');
        cy?.elements().removeClass('faded');
        cy?.edges().removeClass('highlighted-edges');
        myTip?.destroy();
    }

    const loadGraph = async () => {

        progress = {
            text: "Fetching Graph Data...",
            number: 25,
        }

        let response = await fetch(url);
        let courseData = await response.json();
        courseData.forEach((item: any) => {
            item['pannable'] = true;
        });

        progress = {
            text: "Styling Graph...",
            number: 50,
        }

        let styleResponse = await fetch(styleUrl);
        let styleData: StyleData[] = await styleResponse.json();

        let cytoscapeStyles: StylesheetStyle[] = [
            {
                selector: 'node',
                style: {
                    'label': 'data(id)',
                    'text-valign': 'center',
                    'text-halign': 'center',
                    'background-color': '#757575',
                }
            },
            {
                selector: '.highlighted-nodes',
                style: {
                    'border-width': 1,
                    'border-color': '#000',
                    'border-style': 'solid',
                }
            },
            {
                selector: '.faded',
                style: {
                    'opacity': 0.25,
                    'text-opacity': 0.25,
                }
            },
            {
                selector: '*',
                style: {
                    'transition-property': 'opacity',
                    'transition-duration': 0.2,
                }
            },
            {
                selector: 'node[type="compound"]',
                style: {
                    'text-valign': 'top',
                    'border-width': 0,
                    'background-opacity': 0,
                    label: '',
                }
            },
            {
                selector: 'edge',
                style: {
                    'width': 1,
                    'line-color': '#000',
                    'curve-style': 'straight',
                    'target-arrow-color': '#000',
                    'target-arrow-shape': 'triangle',
                    'source-distance-from-node': 5,
                    'target-distance-from-node': 5,
                    'text-wrap': 'wrap',
                    'font-size': 10,
                }
            },
            {
                selector: '.highlighted-edges',
                style: {
                    'width': 2,
                }
            },
            {
                selector: '.no-overlay',
                style: {
                    'overlay-padding': 0,
                    'overlay-opacity': 0,
                }
            }
        ]

        const styles = styleData.map(item => {
            const [parent, color] = Object.entries(item)[0];
            return {
                selector: `node[parent="${parent}"]`,
                style: {
                    'background-color': color,
                },
            };
        });

        cytoscapeStyles = cytoscapeStyles.concat(styles);

        progress = {
            text: "Loading Layout...",
            number: 55,
        }

        // cytoscape.use(cytoscapeFcose);

        progress = {
            text: "Loading Tooltips...",
            number: 60,
        };

        cytoscape.use(cytoscapePopper(tippyFactory));

        progress = {
            text: "Rendering Graph...",
            number: 65,
        };

        const elk = new ELK()
        const newLayout = {
            id: "root",
            layoutOptions: { 'elk.algorithm': 'layered' },
            children: (courseData.filter((item: any) => !("source" in item.data))).map((node: {data: {description: string, id: string, parent: string}}) => {
                return {
                    id: node.data.id,
                    width: node.data.id.length * 15,
                    height: 50 
                }
            }),
            edges: (courseData.filter((item: any) => ("source" in item.data))).map((node: {data: {source: string, target: string}}) => {
                return {
                    id: node.data.source + "-" + node.data.target,
                    sources: [node.data.source],
                    targets: [node.data.target],
                }
            })
        }
<<<<<<< HEAD
        const nodePos = await elk.layout(newLayout)
        let newCytoscapeLayout: LayoutOptions = {
            name: 'preset',

            positions: Object.fromEntries(
                nodePos.children!.map((child) => [child.id, { x: child.x === undefined ? 0 : child.x, y: child.y === undefined ? 0 : child.y }])
            ),            // (id: string) => {
            //     let ele = nodePos.children!.filter(child => child.id === id)[0]
            //     return {
            //         x: ele.x,
            //         y: ele.y
            //     }
            // }, // map of (node id) => (position obj); or function(node){ return somPos; }
            zoom: undefined, // the zoom level to set (prob want fit = false if set)
            pan: undefined, // the pan level to set (prob want fit = false if set)
            fit: true, // whether to fit to viewport
            padding: 30, // padding on fit
=======

        let newCytoscapeLayout: cytoscapeFcose.FcoseLayoutOptions = {
            name: 'fcose',
            quality: 'proof', // 'draft', 'default' or 'proof'
            animate: true, // Whether to animate the layout
            animationDuration: 1000, // Duration of the animation in milliseconds
            animationEasing: 'ease-out', // Easing of the animation
            fit: true, // Whether to fit the viewport to the graph
            padding: 30, // Padding around the layout
            nodeDimensionsIncludeLabels: true, // Excludes the label when calculating node bounding boxes for the layout algorithm
            uniformNodeDimensions: true, // Specifies whether the node dimensions should be uniform
            packComponents: true, // Pack connected components - usually for graphs with multiple components
            nodeRepulsion: 40000, // Node repulsion (non overlapping) multiplier
            idealEdgeLength: 60, // Ideal edge (non nested) length
            edgeElasticity: 0.002, // Divisor to compute edge forces
            nestingFactor: 1, // Nesting factor (multiplier) to compute ideal edge length for nested edges
            gravity: 1,
            gravityRangeCompound: 1,
            gravityCompound: 0.1,
            gravityRange: 1.5,
            initialEnergyOnIncremental: 0.1,
            randomize: true, // Whether to randomize the initial positions of nodes
>>>>>>> be14912c
            // fixedNodeConstraint: [
            //     {
            //         nodeId: '300',
            //         position: {x: -100, y: 0}
            //     },
            //     {
            //         nodeId: '400',
            //         position: {x: 100, y: 0}
            //     }
            // ],
            // alignmentConstraint: {
            //     vertical: [],
            //     horizontal: [
            //         ['221', '222'],
            //         ['300', '400']
            //     ]
            // },
            // relativePlacementConstraint: [
            //     {left: '200', right: '300', gap: 100},
            //     {left: '221', right: '222', gap: 200},
            // ]
        }

        progress = {
            text: "Graph Loaded",
            number: 99,
        }

        cy = cytoscape({
            container: document.getElementById('cy'),
            elements: courseData,
            style: cytoscapeStyles,
            layout: newCytoscapeLayout,
            minZoom: 0.01,
            maxZoom: 2,
            motionBlur: true,
        });

        cy.on('mouseover', 'node', function (event) {
            const targetNode = event.target;
            if (elementsAreDraggable) {
                targetNode.removeClass('no-overlay');
                targetNode.unpanify();
            } else {
                targetNode.addClass('no-overlay');
                targetNode.panify();
            }
            highlightPath(targetNode);
        });

        cy.on('mouseout', 'node', function (event) {
            clearPath();
        });

        cy.on('tap', 'node', async function (event) {
            const targetNode = event.target;
            if (targetNode?.data('type') === 'compound') {
                return;
            }

            if (isDesktop()) {
                $selectedCourse = null;
                $sheetOpen = true;

                fetchCourse(targetNode.id()).then(() => {
                });
                return;
            }

            let tip = targetNode.popper({
                content: () => {
                    let div = document.createElement('div');
                    div.innerHTML = `
                        <div class="bg-black text-white p-2 rounded-lg">
                            <h1 class="text-lg font-semibold">${targetNode.id()}</h1>
                            <p class="text-sm">${targetNode.data('description')}</p>
                        </div>
                    `;
                    return div;
                },
            });
            tip.show();

            setTip(tip);
        });

        progress = {
            text: "Graph Loaded",
            number: 100,
        }




    };

    $effect(() => {
        if (url && styleUrl) {
            loadGraph()
        }
    });

</script>
<div class="relative grow" id="cy-container">
    <div class={cn("absolute inset-0 flex flex-col justify-center items-center space-y-4 transition-opacity", progress.number === 100 ? "opacity-0" : "")}>
        <p class="text-lg font-semibold">{progress.text}</p>
        <Progress class="w-[80%] md:w-[75%] lg:w-[30%]" value={progress.number}/>
    </div> <div id="cy" class={cn("w-full h-full transition-opacity", progress.number !== 100 ? "opacity-0" : "")}></div>

    <div class="absolute bottom-4 right-4 flex flex-col space-y-2">
        <TooltipProvider>
            <Tooltip>
                <TooltipTrigger>
                    <Button size="sm" variant="outline" class="h-8 w-8 px-0" onclick={toggleDraggableElements}>
                        {#if elementsAreDraggable}
                            <LockKeyholeOpen class="h-5 w-5" />
                        {:else}
                            <LockKeyhole class="h-5 w-5"/>
                        {/if}
                    </Button>
                </TooltipTrigger>
                <TooltipContent>
                    {#if elementsAreDraggable}
                        Lock Elements
                    {:else}
                        Unlock Elements
                    {/if}
                </TooltipContent>
            </Tooltip>
        </TooltipProvider>

        <Button size="sm" variant="outline" class="h-8 w-8 px-0" onclick={zoomIn}>
            <LucidePlus class="h-5 w-5"/>
        </Button>
        <!-- Zoom Out Button -->
        <Button  size="sm" variant="outline" class="h-8 w-8 px-0" onclick={zoomOut}>
            <LucideMinus class="h-5 w-5"/>
        </Button>

        <Button  size="sm" variant="outline" class="h-8 w-8 px-0" onclick={toggleFullscreen}>
            <LucideFullscreen class="h-5 w-5"/>
        </Button>
    </div>
</div>

<Root bind:open={$sheetOpen}>
    <SheetContent class="flex flex-col h-full">
        <SheetHeader class="sticky">
            <SheetTitle class="text-2xl">
                {#if $selectedCourse}
                    {courseReferenceToString($selectedCourse.course_reference)}
                {:else}
                    <Skeleton class="h-6 w-9/12"/>
                {/if}
            </SheetTitle>
        </SheetHeader>
        <ScrollArea class="flex-1 overflow-y-auto mr-1">
            <div class="font-semibold">
                {#if $selectedCourse}
                    {$selectedCourse.course_title}
                {:else}
                    <Skeleton class="h-5 w-6/12"/>
                {/if}
            </div>
            <Separator class="my-1"/>
            <SheetDescription>
                {#if $selectedCourse}
                    {$selectedCourse.description}
                {:else}
                    <Skeleton class="h-5 w-6/12"/>
                {/if}
            </SheetDescription>
            {#if $selectedCourse}
                {#each Object.entries($selectedCourse?.enrollment_data?.instructors ?? {}) as [name, email], index}
                    {#if index === 0}
                        <div class="font-semibold mt-2">INSTRUCTORS</div>
                        <Separator class="my-1" />
                    {/if}
                    <InstructorPreview instructor={{
                        name: name,
                        email: email,
                        credentials: null,
                        rmp_data: null,
                        department: null,
                        official_name: null,
                        position: null
                    }}/>
                {/each}
            {/if}
        </ScrollArea>
        {#if $selectedCourse}
            <Button class="sticky bottom-0" href="/courses/{sanitizeCourseToReferenceString($selectedCourse.course_reference)}" target="_blank">
                View Course Page
                <ArrowUpRight class="h-4 w-4"/>
            </Button>
        {/if}
    </SheetContent>
</Root><|MERGE_RESOLUTION|>--- conflicted
+++ resolved
@@ -317,25 +317,25 @@
                 }
             })
         }
-<<<<<<< HEAD
+        
         const nodePos = await elk.layout(newLayout)
-        let newCytoscapeLayout: LayoutOptions = {
-            name: 'preset',
-
-            positions: Object.fromEntries(
-                nodePos.children!.map((child) => [child.id, { x: child.x === undefined ? 0 : child.x, y: child.y === undefined ? 0 : child.y }])
-            ),            // (id: string) => {
-            //     let ele = nodePos.children!.filter(child => child.id === id)[0]
-            //     return {
-            //         x: ele.x,
-            //         y: ele.y
-            //     }
-            // }, // map of (node id) => (position obj); or function(node){ return somPos; }
-            zoom: undefined, // the zoom level to set (prob want fit = false if set)
-            pan: undefined, // the pan level to set (prob want fit = false if set)
-            fit: true, // whether to fit to viewport
-            padding: 30, // padding on fit
-=======
+//         let newCytoscapeLayout: LayoutOptions = {
+//             name: 'preset',
+
+//             positions: Object.fromEntries(
+//                 nodePos.children!.map((child) => [child.id, { x: child.x === undefined ? 0 : child.x, y: child.y === undefined ? 0 : child.y }])
+//             ),            // (id: string) => {
+//             //     let ele = nodePos.children!.filter(child => child.id === id)[0]
+//             //     return {
+//             //         x: ele.x,
+//             //         y: ele.y
+//             //     }
+//             // }, // map of (node id) => (position obj); or function(node){ return somPos; }
+//             zoom: undefined, // the zoom level to set (prob want fit = false if set)
+//             pan: undefined, // the pan level to set (prob want fit = false if set)
+//             fit: true, // whether to fit to viewport
+//             padding: 30, // padding on fit
+//         }
 
         let newCytoscapeLayout: cytoscapeFcose.FcoseLayoutOptions = {
             name: 'fcose',
@@ -358,7 +358,6 @@
             gravityRange: 1.5,
             initialEnergyOnIncremental: 0.1,
             randomize: true, // Whether to randomize the initial positions of nodes
->>>>>>> be14912c
             // fixedNodeConstraint: [
             //     {
             //         nodeId: '300',
