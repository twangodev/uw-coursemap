--- conflicted
+++ resolved
@@ -1,6 +1,4 @@
 <script lang="ts">
-    import { run } from 'svelte/legacy';
-
     import { onMount } from "svelte";
     import {Button} from "$lib/components/ui/button";
     import {cn} from "$lib/utils.ts";
@@ -32,17 +30,10 @@
 
     let { wide = false, fake = false }: Props = $props();
 
-<<<<<<< HEAD
-    $: searchQuery = "";
     let courses = writable<CourseSearchResult[]>([]);
     let subjects = writable<SubjectSearchResult[]>([]);
     let instructors = writable<InstructorSearchResult[]>([]);
     $: updateSuggestions(searchQuery);
-=======
-    let courses = writable<CourseSearchResponse[]>([]);
-    let subjects = writable<SubjectSearchResponse[]>([]);
-    let instructors = writable<InstructorSearchResponse[]>([]);
->>>>>>> 5f9d4aa2
 
     async function updateSuggestions(query: string) {
         if (query.length <= 0) {
@@ -64,6 +55,7 @@
         $instructors = generateInstructorSearchResults(rawInstructors)
     }
 
+
     function handleKeydown(e: KeyboardEvent) {
         if (fake) return;
         if (e.key === "k" && (e.metaKey || e.ctrlKey)) {
@@ -73,20 +65,17 @@
             $searchModalOpen = !$searchModalOpen;
         }
     }
-<<<<<<< HEAD
 
     function suggestionSelected(href: string) {
         goto(href);
         $searchModalOpen = false;
     }
 
-=======
     let searchQuery = $state("");
-    
+
     run(() => {
         updateSuggestions(searchQuery);
     });
->>>>>>> 5f9d4aa2
 </script>
 
 <svelte:document onkeydown={handleKeydown} />
