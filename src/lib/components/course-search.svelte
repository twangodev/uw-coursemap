--- conflicted
+++ resolved
@@ -6,20 +6,8 @@
     import { search } from "$lib/api";
     import { writable } from "svelte/store";
     import CustomSearchInput from "$lib/components/custom-search-input.svelte";
-<<<<<<< HEAD
     import {type SearchResponse} from "$lib/types/search/searchApiResponse.ts";
     import {type CourseSearchResult, generateCourseSearchResults} from "$lib/types/search/searchResults.ts";
-=======
-    import {
-        searchResponseToIdentifier,
-        type SearchResponse
-    } from "$lib/types/search/searchApiResponse.ts";
-    import {Book, School, User} from "lucide-svelte";
-    import {
-        type CourseSearchResult,
-        generateCourseSearchResults,
-    } from "$lib/types/search/searchResults.ts";
->>>>>>> 1baeb0c4
     import {getCourse} from "$lib/api.ts";
     import {setData} from "$lib/localStorage.ts";
     import {Popover, PopoverContent, Trigger} from "$lib/components/ui/popover";
@@ -133,7 +121,6 @@
         courseSuggestionSelected(selectedCourse);
     }
 </script>
-<<<<<<< HEAD
 <Popover bind:open>
     <Trigger bind:ref={triggerRef}>
         {#snippet child({ props })}
@@ -169,49 +156,4 @@
             </CommandList>
         </Command>
     </PopoverContent>
-</Popover>
-=======
-
-<Button
-    variant="outline"
-    class={cn(
-		"text-muted-foreground relative w-full justify-start text-sm sm:pr-12", 
-        "lg:w-80 md:w-40"
-	)}
-        onclick={() => {
-            searchOpen = true;
-            searchQuery = "";
-        }}
->
-    <span class="hidden lg:inline-flex">{defaultString}</span>
-    <span class="inline-flex lg:hidden">Add course...</span>
-</Button>
-
-<Command.Dialog bind:open={searchOpen}>
-    <CustomSearchInput placeholder="Search courses, departments..." bind:value={searchQuery} />
-    <Command.List>
-        {#if $courses.length <= 0}
-            <div class="py-6 text-center text-sm">Enter something into the search bar pwetty pweese</div>
-        {/if}
-        
-        {#if $courses.length > 0}
-            <Command.Group heading="Courses">
-                {#each $courses as suggestion }
-                    <Command.Item
-                            onSelect={() => {
-                                courseSuggestionSelected(suggestion)
-                            }}
-                    >
-                    <Book class="mr-3 h-4 w-4" />
-                    <div>
-                        <p>{suggestion.course_title}</p>
-                        <p class="text-xs">{searchResponseToIdentifier(suggestion)}</p>
-                        </div>
-                    </Command.Item>
-                {/each}
-            </Command.Group>
-            <Command.Separator/>
-        {/if}
-    </Command.List>
-</Command.Dialog>
->>>>>>> 1baeb0c4
+</Popover>