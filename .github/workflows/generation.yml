name: Data Generation
on:
  push:
    branches:
      - main

jobs:
  generate:
    name: Generate Data
    runs-on: ubuntu-latest
    defaults:
      run:
        working-directory: ./generation
    permissions:
      contents: read
      pull-requests: write
    steps:
      - uses: actions/checkout@v4
      - uses: actions/setup-python@v4
        with:
          python-version: 3
          cache: pipenv
      - name: Install pipenv
        run: python3 -m pip install --upgrade pip pipenv
      - name: Install Dependencies
        run: pipenv sync
      - name: Generate Data
<<<<<<< HEAD
        run: pipenv run python main.py --step all
=======
        run: pipenv run python ./generation/main.py --step all
>>>>>>> 2331ff91
<|MERGE_RESOLUTION|>--- conflicted
+++ resolved
@@ -5,6 +5,7 @@
       - main
 
 jobs:
+
   generate:
     name: Generate Data
     runs-on: ubuntu-latest
@@ -25,8 +26,4 @@
       - name: Install Dependencies
         run: pipenv sync
       - name: Generate Data
-<<<<<<< HEAD
-        run: pipenv run python main.py --step all
-=======
-        run: pipenv run python ./generation/main.py --step all
->>>>>>> 2331ff91
+        run: pipenv run python main.py --step all